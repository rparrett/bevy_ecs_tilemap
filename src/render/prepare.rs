--- conflicted
+++ resolved
@@ -13,17 +13,9 @@
 };
 
 use crate::helpers::transform::chunk_index_to_world_space;
-<<<<<<< HEAD
-use crate::{
-    map::{
-        TilemapId, TilemapSize, TilemapSpacing, TilemapTexture, TilemapTextureSize,
-        TilemapTileSize, TilemapType,
-    },
-=======
 use crate::map::{
     TilemapId, TilemapSize, TilemapSpacing, TilemapTexture, TilemapTextureSize, TilemapTileSize,
     TilemapType,
->>>>>>> 56a44e06
 };
 use crate::{prelude::TilemapGridSize, render::RenderChunkSize, render::SecondsSinceStartup};
 
@@ -64,14 +56,11 @@
     seconds_since_startup: Res<SecondsSinceStartup>,
 ) {
     for tile in extracted_tiles.iter() {
-<<<<<<< HEAD
-=======
         // First if the tile position has changed remove the tile from the old location.
         if tile.position != tile.old_position.0 {
             chunk_storage.remove_tile_with_entity(tile.entity);
         }
 
->>>>>>> 56a44e06
         let chunk_pos = chunk_size.map_tile_to_chunk(&tile.position);
         let (
             _entity,
