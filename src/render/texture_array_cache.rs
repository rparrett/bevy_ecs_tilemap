use std::num::NonZeroU32;

use bevy::{
    math::Vec2,
    prelude::{Handle, Image, Res},
    render::{
        render_asset::RenderAssets,
        render_resource::{
            AddressMode, CommandEncoderDescriptor, Extent3d, FilterMode, ImageCopyTexture,
            Origin3d, SamplerDescriptor, TextureAspect, TextureDescriptor, TextureDimension,
            TextureFormat, TextureUsages, TextureViewDescriptor, TextureViewDimension,
        },
        renderer::{RenderDevice, RenderQueue},
        texture::{BevyDefault, GpuImage},
    },
    utils::{HashMap, HashSet},
};

#[derive(Default, Debug, Clone)]
pub struct TextureArrayCache {
    textures: HashMap<Handle<Image>, GpuImage>,
    sizes: HashMap<Handle<Image>, (Vec2, Vec2, Vec2, FilterMode)>,
    prepare_queue: HashSet<Handle<Image>>,
    queue_queue: HashSet<Handle<Image>>,
    bad_flag_queue: HashSet<Handle<Image>>,
}

impl TextureArrayCache {
    /// Adds an atlas to the texture array cache.
    pub fn add(
        &mut self,
        atlas_texture: &Handle<Image>,
        tile_size: Vec2,
        texture_size: Vec2,
        tile_spacing: Vec2,
        filter: FilterMode,
    ) {
        if !self.sizes.contains_key(&atlas_texture) {
            self.sizes.insert(
                atlas_texture.clone_weak(),
                (tile_size, texture_size, tile_spacing, filter),
            );
            self.prepare_queue.insert(atlas_texture.clone_weak());
        }
    }

    pub fn get(&self, image_handle: &Handle<Image>) -> &GpuImage {
        self.textures.get(image_handle).unwrap()
    }

    pub fn contains(&self, image_handle: &Handle<Image>) -> bool {
        self.textures.contains_key(image_handle)
    }

    /// Prepares each texture array texture
    pub fn prepare(&mut self, render_device: &RenderDevice) {
        let prepare_queue = self.prepare_queue.drain().collect::<Vec<_>>();
        for item in prepare_queue {
            let (tile_size, atlas_size, spacing, filter) = self.sizes.get(&item).unwrap();
            let tile_count_x =
                ((atlas_size.x as f32 + spacing.x) / (tile_size.x + spacing.x)).floor();
            let tile_count_y =
                ((atlas_size.y as f32 + spacing.y) / (tile_size.y + spacing.y)).floor();
            let mut count = (tile_count_x * tile_count_y) as u32;

            // Fixes weird cubemap bug.
            if count == 6 {
                count += 1;
            }

            let texture = render_device.create_texture(&TextureDescriptor {
                label: Some("texture_array"),
                size: Extent3d {
                    width: tile_size.x as u32,
                    height: tile_size.y as u32,
                    depth_or_array_layers: count,
                },
                mip_level_count: 1,
                sample_count: 1,
                dimension: TextureDimension::D2,
                format: TextureFormat::Rgba8UnormSrgb,
                usage: TextureUsages::COPY_DST | TextureUsages::TEXTURE_BINDING,
            });

            let sampler = render_device.create_sampler(&SamplerDescriptor {
                label: Some("texture_array_sampler"),
                address_mode_u: AddressMode::ClampToEdge,
                address_mode_v: AddressMode::ClampToEdge,
                address_mode_w: AddressMode::ClampToEdge,
                mag_filter: *filter,
                min_filter: *filter,
                mipmap_filter: *filter,
                lod_min_clamp: 0.0,
                lod_max_clamp: std::f32::MAX,
                compare: None,
                anisotropy_clamp: None,
                border_color: None,
            });

            let texture_view = texture.create_view(&TextureViewDescriptor {
                label: Some("texture_array_view"),
                format: None,
                dimension: Some(TextureViewDimension::D2Array),
                aspect: TextureAspect::All,
                base_mip_level: 0,
                mip_level_count: None,
                base_array_layer: 0,
                array_layer_count: NonZeroU32::new(count),
            });

            let gpu_image = GpuImage {
                texture_format: TextureFormat::bevy_default(),
                texture,
                sampler,
                texture_view,
                size: Vec2::new(tile_size.x, tile_size.y),
                texture_format: TextureFormat::Rgba8UnormSrgb,
            };

            self.textures.insert(item.clone_weak(), gpu_image);
            self.queue_queue.insert(item.clone_weak());
        }
    }

    pub fn queue(
        &mut self,
        render_device: &RenderDevice,
        render_queue: &RenderQueue,
        gpu_images: &Res<RenderAssets<Image>>,
    ) {
        let queue_queue = self.queue_queue.drain().collect::<Vec<_>>();

        for item in queue_queue {
            let atlas_image = if let Some(atlas_image) = gpu_images.get(&item) {
                atlas_image
            } else {
                self.prepare_queue.insert(item);
                continue;
            };

            let (tile_size, atlas_size, spacing, _) = self.sizes.get(&item).unwrap();
            let array_gpu_image = self.textures.get(&item).unwrap();
            let tile_count_x =
<<<<<<< HEAD
                ((atlas_size.x as f32 + spacing.x) / (tile_size.x + spacing.x)).floor();
            let tile_count_y =
                ((atlas_size.y as f32 + spacing.y) / (tile_size.y + spacing.y)).floor();
=======
                ((atlas_size.0 as f32 + spacing.x) / (tile_size.0 + spacing.x)).floor();
            let tile_count_y =
                ((atlas_size.1 as f32 + spacing.y) / (tile_size.1 + spacing.y)).floor();
>>>>>>> 82dc44d4
            let count = (tile_count_x * tile_count_y) as u32;

            let mut command_encoder =
                render_device.create_command_encoder(&CommandEncoderDescriptor {
                    label: Some("create_texture_array_from_atlas"),
                });

            for i in 0..count {
                let columns = (atlas_size.x as f32 + spacing.x) / (tile_size.x + spacing.x);
                let sprite_sheet_x: f32 = (i as f32 % columns).floor() * (tile_size.x + spacing.x);
                let sprite_sheet_y: f32 = (i as f32 / columns).floor() * (tile_size.y + spacing.y);

                command_encoder.copy_texture_to_texture(
                    ImageCopyTexture {
                        texture: &atlas_image.texture,
                        mip_level: 0,
                        origin: Origin3d {
                            x: sprite_sheet_x as u32,
                            y: sprite_sheet_y as u32,
                            z: 0,
                        },
                        aspect: TextureAspect::All,
                    },
                    ImageCopyTexture {
                        texture: &array_gpu_image.texture,
                        mip_level: 0,
                        origin: Origin3d {
                            x: 0,
                            y: 0,
                            z: i as u32,
                        },
                        aspect: TextureAspect::All,
                    },
                    Extent3d {
                        width: tile_size.x as u32,
                        height: tile_size.y as u32,
                        depth_or_array_layers: 1,
                    },
                );
            }

            let command_buffer = command_encoder.finish();
            render_queue.submit(vec![command_buffer]);
        }
    }
}<|MERGE_RESOLUTION|>--- conflicted
+++ resolved
@@ -141,15 +141,9 @@
             let (tile_size, atlas_size, spacing, _) = self.sizes.get(&item).unwrap();
             let array_gpu_image = self.textures.get(&item).unwrap();
             let tile_count_x =
-<<<<<<< HEAD
                 ((atlas_size.x as f32 + spacing.x) / (tile_size.x + spacing.x)).floor();
             let tile_count_y =
                 ((atlas_size.y as f32 + spacing.y) / (tile_size.y + spacing.y)).floor();
-=======
-                ((atlas_size.0 as f32 + spacing.x) / (tile_size.0 + spacing.x)).floor();
-            let tile_count_y =
-                ((atlas_size.1 as f32 + spacing.y) / (tile_size.1 + spacing.y)).floor();
->>>>>>> 82dc44d4
             let count = (tile_count_x * tile_count_y) as u32;
 
             let mut command_encoder =
