--- conflicted
+++ resolved
@@ -37,12 +37,8 @@
             round_to_power_of_two((settings.map_size.x * settings.chunk_size.x) as f32);
         let tile_size_y =
             round_to_power_of_two((settings.map_size.y * settings.chunk_size.y) as f32);
-<<<<<<< HEAD
-        let tile_count = tile_size_x * tile_size_y;
-=======
         let tile_count = tile_size_x.max(tile_size_y);
 
->>>>>>> 7e05e7c8
         settings.set_map_id(map_id);
         settings.set_layer_id(layer_id);
         (
